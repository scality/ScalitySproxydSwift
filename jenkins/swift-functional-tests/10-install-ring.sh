--- conflicted
+++ resolved
@@ -1,52 +1,6 @@
 #!/bin/bash -xue
 
 
-<<<<<<< HEAD
-function set_keepalive {
-    local filepath
-    for filepath in "/etc/apache2/apache2.conf" "/etc/httpd/conf/httpd.conf"; do
-        if  [[ -f $filepath ]]; then
-            sudo sed -i'.sedbck' "s/KeepAlive O.*/KeepAlive ${KEEPALIVE}/" $filepath
-            return 0
-        fi
-    done
-    echo "Could not find the path to the apache configuration file."
-    return 1
-}
-
-function restart_apache {
-    local filepath
-    for filepath in "/etc/init.d/apache2" "/etc/init.d/httpd"; do
-        if  [[ -f $filepath ]]; then
-            sudo $filepath restart
-            return 0
-        fi
-    done
-    echo "Could not find the apache init script."
-    return 1
-}
-
-function set_keep_alive_and_restart {
-    set_keepalive
-    restart_apache
-}
-
-
-function get_AllowEncodedSlashes {
-    if is_ubuntu; then
-	echo "$UBUNTU_AllowEncodedSlashes"
-    elif is_centos; then
-	echo "$CENTOS_AllowEncodedSlashes"
-    else
-	echo "Unkown distribution"
-	return 1
-    fi
-}
-
-source jenkins/openstack-ci-scripts/jenkins/distro-utils.sh
-AllowEncodedSlashes=$(get_AllowEncodedSlashes)
-=======
->>>>>>> 8c0559b7
 SUP_ADMIN_LOGIN="myName"
 SUP_ADMIN_PASS="myPass"
 INTERNAL_MGMT_LOGIN="super"
