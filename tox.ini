[tox]
<<<<<<< HEAD
envlist = py{26,27}-swift{1.13.1,2.1.0,2.2.0,2.3.0,head},pep8
=======
envlist = py26-swift1.13.1,py26-swift2.3.0,py27-swift1.13.1,py27-swift2.2.0,py27-swift2.3.0,py27-swift2.5.0,pep8
>>>>>>> 90c645c4
minversion = 1.8.1

[testenv]
deps =
    swift1.13.1: https://launchpad.net/swift/icehouse/1.13.1/+download/swift-1.13.1.tar.gz
    swift1.13.1: eventlet==0.9.15
    swift2.0.0: https://launchpad.net/swift/juno/2.0.0/+download/swift-2.0.0.tar.gz
    swift2.1.0: https://launchpad.net/swift/juno/2.1.0/+download/swift-2.1.0.tar.gz
    swift2.2.0: https://launchpad.net/swift/juno/2.2.0/+download/swift-2.2.0.tar.gz
    swift2.3.0: https://launchpad.net/swift/kilo/2.3.0/+download/swift-2.3.0.tar.gz
    swift2.3.0: PyECLib==1.0.7
    swift2.5.0: https://launchpad.net/swift/liberty/2.5.0/+download/swift-2.5.0.tar.gz
    swifthead: git+https://github.com/openstack/swift.git#egg=swift
    -r{toxinidir}/test-requirements.txt

commands = nosetests -v --with-doctest --xunit-file=nosetests-{envname}.xml  []
setenv = VIRTUAL_ENV={envdir}
         NOSE_WITH_COVERAGE=1
         NOSE_COVER_BRANCHES=1
         NOSE_COVER_INCLUSIVE=1
         NOSE_COVER_PACKAGE=swift_scality_backend

[testenv:pep8]
whitelist_externals =
  echo
install_command = echo {packages}
commands =
  pip install flake8
  flake8

<<<<<<< HEAD
[testenv:cover]
deps =
    git+https://github.com/openstack/swift.git#egg=swift
    -r{toxinidir}/test-requirements.txt
setenv = VIRTUAL_ENV={envdir}
         NOSE_WITH_COVERAGE=1
         NOSE_COVER_INCLUSIVE=1
         NOSE_COVER_BRANCHES=1
         NOSE_COVER_HTML=1
         NOSE_COVER_HTML_DIR={toxinidir}/cover
         NOSE_COVER_PACKAGE=swift_scality_backend

=======
>>>>>>> 90c645c4
[testenv:pylint]
deps =
    git+https://github.com/openstack/swift.git#egg=swift
    git+https://github.com/scality/scality-sproxyd-client#egg=scality-sproxyd-client
    pylint
commands = pylint swift_scality_backend

[testenv:doc]
basepython = python
deps =
    git+https://github.com/openstack/swift.git#egg=swift
    git+https://github.com/scality/scality-sproxyd-client#egg=scality-sproxyd-client
    sphinx
changedir = doc
commands =
    sphinx-build -W -b html -d {envtmpdir}/doctrees . {envtmpdir}/html

[flake8]
# H302  import only modules.
# H405 multi line docstring should start without a leading new line
# E501 line too long
ignore = H302,H405,E501
exclude = .venv,.git,.tox,dist,doc,*egg,build\
	,test/scenario/multi-backend/fabfile/__init__.py<|MERGE_RESOLUTION|>--- conflicted
+++ resolved
@@ -1,9 +1,5 @@
 [tox]
-<<<<<<< HEAD
-envlist = py{26,27}-swift{1.13.1,2.1.0,2.2.0,2.3.0,head},pep8
-=======
-envlist = py26-swift1.13.1,py26-swift2.3.0,py27-swift1.13.1,py27-swift2.2.0,py27-swift2.3.0,py27-swift2.5.0,pep8
->>>>>>> 90c645c4
+envlist = py{26,27}-swift{1.13.1,2.1.0,2.2.0,2.3.0},py27-swift2.5.0,py27-swifthead,pep8
 minversion = 1.8.1
 
 [testenv]
@@ -34,21 +30,6 @@
   pip install flake8
   flake8
 
-<<<<<<< HEAD
-[testenv:cover]
-deps =
-    git+https://github.com/openstack/swift.git#egg=swift
-    -r{toxinidir}/test-requirements.txt
-setenv = VIRTUAL_ENV={envdir}
-         NOSE_WITH_COVERAGE=1
-         NOSE_COVER_INCLUSIVE=1
-         NOSE_COVER_BRANCHES=1
-         NOSE_COVER_HTML=1
-         NOSE_COVER_HTML_DIR={toxinidir}/cover
-         NOSE_COVER_PACKAGE=swift_scality_backend
-
-=======
->>>>>>> 90c645c4
 [testenv:pylint]
 deps =
     git+https://github.com/openstack/swift.git#egg=swift
