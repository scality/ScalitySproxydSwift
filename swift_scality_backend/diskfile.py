--- conflicted
+++ resolved
@@ -18,11 +18,8 @@
 
 import contextlib
 import httplib
-<<<<<<< HEAD
 import operator
-=======
 import urllib
->>>>>>> 3a71d62b
 import urlparse
 
 import eventlet
@@ -234,12 +231,8 @@
     :param use_splice: if true, use zero-copy splice() to send data
     """
 
-<<<<<<< HEAD
     def __init__(self, client_collection, account, container, obj, use_splice,
                  logger):
-        self._name = '/'.join((account, container, obj))
-=======
-    def __init__(self, filesystem, account, container, obj, use_splice):
         # We quote separately each part and join parts with a plain forward
         # slash. Note that `urllib.quote(_, '')` escapes forward slashes.
         # Escaping `/` in addition to configuring Apache with
@@ -248,7 +241,6 @@
         # named 'my/object'.
         self._name = '/'.join(urllib.quote(part, '')
                               for part in (account, container, obj))
->>>>>>> 3a71d62b
         self._metadata = None
         self._client_collection = client_collection
         self._logger = logger
