--- conflicted
+++ resolved
@@ -100,36 +100,16 @@
         headers = {
             'transfer-encoding': 'chunked'
         }
-<<<<<<< HEAD
-        self.logger.debug("DiskFileWriter for %r initialized", name)
-
-        endpoint = self._filesystem.get_next_endpoint()
-        (ipaddr, port) = _endpoint_to_address(endpoint)
-
-        path = '/'.join([
-            endpoint.path.rstrip('/'),
-            urllib.quote(name),
-        ])
-
-        with swift.common.exceptions.ConnectionTimeout(filesystem.conn_timeout):
-            self._conn = swift.common.bufferedhttp.http_connect_raw(
-                ipaddr, port, 'PUT', path, headers)
-=======
         self.logger.debug("DiskFileWriter for %r initialized", self._name)
 
         self._conn, self._release_conn = filesystem.get_http_conn_for_put(
             self._name, headers)
->>>>>>> cb4324b7
 
     def __repr__(self):
         ret = 'DiskFileWriter(filesystem=%r, object_name=%r)'
         return ret % (self._filesystem, self._name)
 
-<<<<<<< HEAD
-    logger = property(lambda self: self._filesystem.logger)
-=======
     logger = property(lambda self: self._filesystem._logger)
->>>>>>> cb4324b7
 
     def write(self, chunk):
         """Write a chunk of data.
@@ -164,11 +144,7 @@
 
         self._release_conn()
         metadata['name'] = self._name
-<<<<<<< HEAD
-        self.logger.debug("Data successfully written for object: %s", self._name)
-=======
         self.logger.debug("Data successfully written for object : %r", self._name)
->>>>>>> cb4324b7
         self._filesystem.put_meta(self._name, metadata)
 
     def commit(self, timestamp):
@@ -201,11 +177,7 @@
         ret = 'DiskFileReader(filesystem=%r, object_name=%r, use_splice=%r)'
         return ret % (self._filesystem, self._name, self._use_splice)
 
-<<<<<<< HEAD
-    logger = property(lambda self: self._filesystem.logger)
-=======
     logger = property(lambda self: self._filesystem._logger)
->>>>>>> cb4324b7
 
     @utils.trace
     def __iter__(self):
@@ -218,33 +190,17 @@
 
     @utils.trace
     def zero_copy_send(self, wsockfd):
-<<<<<<< HEAD
-        endpoint = self._filesystem.get_next_endpoint()
-=======
         object_url = urlparse.urlparse(self._filesystem.get_url_for_object(
             self._name))
->>>>>>> cb4324b7
         conn = None
-
-        path = '/'.join([
-            endpoint.path.rstrip('/'),
-            urllib.quote(self._name),
-        ])
 
         with swift.common.exceptions.ConnectionTimeout(
                 self._filesystem.conn_timeout):
             conn = swift_scality_backend.http_utils.SomewhatBufferedHTTPConnection(
-<<<<<<< HEAD
-                endpoint.netloc)
-
-            try:
-                conn.putrequest('GET', path, skip_host=False)
-=======
                 object_url.netloc)
 
             try:
                 conn.putrequest('GET', object_url.path, skip_host=False)
->>>>>>> cb4324b7
                 conn.endheaders()
             except:
                 conn.close()
@@ -253,26 +209,16 @@
         with conn:
             resp = conn.getresponse()
 
-            (ipaddr, port) = _endpoint_to_address(endpoint)
-
             if resp.status != httplib.OK:
                 raise SproxydHTTPException(
                     'Unexpected response code: %s' % resp.status,
-<<<<<<< HEAD
-                    ipaddr=ipaddr, port=port, path=path,
-=======
                     url=object_url.geturl(),
->>>>>>> cb4324b7
                     http_status=resp.status, http_reason=resp.reason)
 
             if resp.chunked:
                 raise SproxydHTTPException(
                     'Chunked response not supported',
-<<<<<<< HEAD
-                    ipaddr=ipaddr, port=port, path=path,
-=======
                     url=object_url.geturl(),
->>>>>>> cb4324b7
                     http_status=resp.status, http_reason=resp.reason)
 
             buff = resp.fp.get_buffered()
