# Copyright (c) 2014, 2015 Scality
#
# Licensed under the Apache License, Version 2.0 (the "License");
# you may not use this file except in compliance with the License.
# You may obtain a copy of the License at
#
#    http://www.apache.org/licenses/LICENSE-2.0
#
# Unless required by applicable law or agreed to in writing, software
# distributed under the License is distributed on an "AS IS" BASIS,
# WITHOUT WARRANTIES OR CONDITIONS OF ANY KIND, either express or
# implied.
# See the License for the specific language governing permissions and
# limitations under the License.

"""A collection of functions that helps running unit tests"""

import functools
import re
import unittest

import eventlet
import nose.plugins.skip


def skipIf(condition, reason):
    """
    A `skipIf` decorator.

    Similar to `unittest.skipIf`, for Python 2.6 compatibility.
    """
    def decorator(test_item):
        @functools.wraps(test_item)
        def wrapped(*args, **kwargs):
            if condition:
                raise nose.plugins.skip.SkipTest(reason)
            else:
                return test_item(*args, **kwargs)
        return wrapped
    return decorator


def assertRaisesRegexp(expected_exception, expected_regexp,
                       callable_obj, *args, **kwargs):
    """Asserts that the message in a raised exception matches a regexp."""
    try:
        callable_obj(*args, **kwargs)
    except expected_exception as exc_value:
        if not re.search(expected_regexp, str(exc_value)):
            # We accept both `string` and compiled regex object as 2nd
            # argument to assertRaisesRegexp
            pattern = getattr(expected_regexp, 'pattern', expected_regexp)
            raise unittest.TestCase.failureException(
                '"%s" does not match "%s"' %
                (pattern, str(exc_value)))
    else:
        if hasattr(expected_exception, '__name__'):
            excName = expected_exception.__name__
        else:
            excName = str(expected_exception)
        raise unittest.TestCase.failureException("%s not raised" % excName)


<<<<<<< HEAD
def assertRegexpMatches(text, expected_regexp, msg=None):
    '''Asserts the text matches the regular expression.'''

    if isinstance(expected_regexp, basestring):
        expected_regexp = re.compile(expected_regexp)

    if not expected_regexp.search(text):
        msg = msg or "Regexp didn't match"
        msg = '%s: %r not found in %r' % (msg, expected_regexp.pattern, text)
        raise unittest.TestCase.failureException(msg)
=======
class WSGIServer(object):
    """Start a WSGI Web server."""
    def __init__(self, application):
        self.application = application

    def __enter__(self):
        self._server = eventlet.listen(('127.0.0.1', 0))
        (self.ip, self.port) = self._server.getsockname()
        self._thread = eventlet.spawn(eventlet.wsgi.server, self._server,
                                      self.application)
        return self

    def __exit__(self, exc_ty, exc_val, tb):
        try:
            self._thread.kill()
        finally:
            self._server.close()
>>>>>>> fd08ba0a
<|MERGE_RESOLUTION|>--- conflicted
+++ resolved
@@ -61,7 +61,6 @@
         raise unittest.TestCase.failureException("%s not raised" % excName)
 
 
-<<<<<<< HEAD
 def assertRegexpMatches(text, expected_regexp, msg=None):
     '''Asserts the text matches the regular expression.'''
 
@@ -72,7 +71,8 @@
         msg = msg or "Regexp didn't match"
         msg = '%s: %r not found in %r' % (msg, expected_regexp.pattern, text)
         raise unittest.TestCase.failureException(msg)
-=======
+
+
 class WSGIServer(object):
     """Start a WSGI Web server."""
     def __init__(self, application):
@@ -89,5 +89,4 @@
         try:
             self._thread.kill()
         finally:
-            self._server.close()
->>>>>>> fd08ba0a
+            self._server.close()