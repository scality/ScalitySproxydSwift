# Copyright (c) 2014, 2015 Scality
#
# Licensed under the Apache License, Version 2.0 (the "License");
# you may not use this file except in compliance with the License.
# You may obtain a copy of the License at
#
#    http://www.apache.org/licenses/LICENSE-2.0
#
# Unless required by applicable law or agreed to in writing, software
# distributed under the License is distributed on an "AS IS" BASIS,
# WITHOUT WARRANTIES OR CONDITIONS OF ANY KIND, either express or
# implied.
# See the License for the specific language governing permissions and
# limitations under the License.

"""A collection of functions that helps running unit tests"""

import functools
import re
import unittest
import urlparse

<<<<<<< HEAD
import mock
=======
import eventlet
>>>>>>> cb4324b7
import nose.plugins.skip

from scality_sproxyd_client.sproxyd_client import SproxydClient


def skipIf(condition, reason):
    """
    A `skipIf` decorator.

    Similar to `unittest.skipIf`, for Python 2.6 compatibility.
    """
    def decorator(test_item):
        @functools.wraps(test_item)
        def wrapped(*args, **kwargs):
            if condition:
                raise nose.plugins.skip.SkipTest(reason)
            else:
                return test_item(*args, **kwargs)
        return wrapped
    return decorator


def assertRaisesRegexp(expected_exception, expected_regexp,
                       callable_obj, *args, **kwargs):
    """Asserts that the message in a raised exception matches a regexp."""
    try:
        callable_obj(*args, **kwargs)
    except expected_exception as exc_value:
        if not re.search(expected_regexp, str(exc_value)):
            # We accept both `string` and compiled regex object as 2nd
            # argument to assertRaisesRegexp
            pattern = getattr(expected_regexp, 'pattern', expected_regexp)
            raise unittest.TestCase.failureException(
                '"%s" does not match "%s"' %
                (pattern, str(exc_value)))
    else:
        if hasattr(expected_exception, '__name__'):
            excName = expected_exception.__name__
        else:
            excName = str(expected_exception)
        raise unittest.TestCase.failureException("%s not raised" % excName)


def assertRegexpMatches(text, expected_regexp, msg=None):
    '''Asserts the text matches the regular expression.'''

    if isinstance(expected_regexp, basestring):
        expected_regexp = re.compile(expected_regexp)

    if not expected_regexp.search(text):
        msg = msg or "Regexp didn't match"
        msg = '%s: %r not found in %r' % (msg, expected_regexp.pattern, text)
        raise unittest.TestCase.failureException(msg)


<<<<<<< HEAD
def make_sproxyd_client(endpoints=None, conn_timeout=None,
                        proxy_timeout=None, logger=None):
    '''Construct an `SproxydClient` instance using default values.'''

    def maybe(default, value):
        return value if value is not None else default

    endpoints = maybe(
        [urlparse.urlparse('http://localhost:81/proxy/chord/')], endpoints)
    conn_timeout = maybe(10.0, conn_timeout)
    proxy_timeout = maybe(3.0, proxy_timeout)
    logger = maybe(mock.Mock(), logger)

    return SproxydClient(
        endpoints=endpoints, conn_timeout=conn_timeout,
        proxy_timeout=proxy_timeout, logger=logger)
=======
class WSGIServer(object):
    """Start a WSGI Web server."""
    def __init__(self, application):
        self.application = application

    def __enter__(self):
        self._server = eventlet.listen(('127.0.0.1', 0))
        (self.ip, self.port) = self._server.getsockname()
        self._thread = eventlet.spawn(eventlet.wsgi.server, self._server,
                                      self.application)
        return self

    def __exit__(self, exc_ty, exc_val, tb):
        try:
            self._thread.kill()
        finally:
            self._server.close()
>>>>>>> cb4324b7
<|MERGE_RESOLUTION|>--- conflicted
+++ resolved
@@ -18,13 +18,9 @@
 import functools
 import re
 import unittest
-import urlparse
 
-<<<<<<< HEAD
+import eventlet
 import mock
-=======
-import eventlet
->>>>>>> cb4324b7
 import nose.plugins.skip
 
 from scality_sproxyd_client.sproxyd_client import SproxydClient
@@ -80,24 +76,23 @@
         raise unittest.TestCase.failureException(msg)
 
 
-<<<<<<< HEAD
 def make_sproxyd_client(endpoints=None, conn_timeout=None,
-                        proxy_timeout=None, logger=None):
+                        read_timeout=None, logger=None):
     '''Construct an `SproxydClient` instance using default values.'''
 
     def maybe(default, value):
         return value if value is not None else default
 
-    endpoints = maybe(
-        [urlparse.urlparse('http://localhost:81/proxy/chord/')], endpoints)
+    endpoints = maybe(['http://localhost:81/proxy/chord/'], endpoints)
     conn_timeout = maybe(10.0, conn_timeout)
-    proxy_timeout = maybe(3.0, proxy_timeout)
+    read_timeout = maybe(3.0, read_timeout)
     logger = maybe(mock.Mock(), logger)
 
     return SproxydClient(
         endpoints=endpoints, conn_timeout=conn_timeout,
-        proxy_timeout=proxy_timeout, logger=logger)
-=======
+        read_timeout=read_timeout, logger=logger)
+
+
 class WSGIServer(object):
     """Start a WSGI Web server."""
     def __init__(self, application):
@@ -114,5 +109,4 @@
         try:
             self._thread.kill()
         finally:
-            self._server.close()
->>>>>>> cb4324b7
+            self._server.close()