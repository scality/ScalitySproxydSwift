#!/usr/bin/python
# Copyright (c) 2010-2011 OpenStack, LLC.
#
# Licensed under the Apache License, Version 2.0 (the "License");
# you may not use this file except in compliance with the License.
# You may obtain a copy of the License at
#
#    http://www.apache.org/licenses/LICENSE-2.0
#
# Unless required by applicable law or agreed to in writing, software
# distributed under the License is distributed on an "AS IS" BASIS,
# WITHOUT WARRANTIES OR CONDITIONS OF ANY KIND, either express or
# implied.
# See the License for the specific language governing permissions and
# limitations under the License.

import sys
<<<<<<< HEAD
from optparse import OptionParser

from swift.common.manager import Server, Manager, UnknownCommandError

USAGE = """%prog <server> [<server ...] <command>

Commands:
""" + '\n'.join(["%16s: %s" % x for x in Manager.list_commands()])


def main():
    parser = OptionParser(USAGE)
    parser.add_option('-v', '--verbose', action="store_true",
                      default=False, help="display verbose output")
    parser.add_option('-w', '--wait', action="store_true", default=False,
                      help="wait for server to start before returning")
    parser.add_option('-o', '--once', action="store_true",
                      default=False, help="only run one pass of daemon")
    # this is a negative option, default is options.daemon = True
    parser.add_option('-n', '--no-daemon', action="store_false", dest="daemon",
                      default=True, help="start server interactively")
    parser.add_option('-g', '--graceful', action="store_true",
                      default=False, help="send SIGHUP to supporting servers")
    parser.add_option('-c', '--config-num', metavar="N", type="int",
                      dest="number", default=0,
                      help="send command to the Nth server only")
    options, args = parser.parse_args()

    if len(args) < 2:
        parser.print_help()
        print 'ERROR: specify server(s) and command'
        return 1

    command = args[-1]
    servers = args[:-1]

    # this is just a silly swap for me cause I always try to "start main"
    commands = dict(Manager.list_commands()).keys()
    if command not in commands and servers[0] in commands:
        servers.append(command)
        command = servers.pop(0)

    manager = Manager(servers)
    try:
        status = manager.run_command(command, **options.__dict__)
    except UnknownCommandError:
        parser.print_help()
        print 'ERROR: unknown command, %s' % command
        return 1
=======
import time

ALL_SERVERS = ['account-auditor', 'account-server', 'container-auditor',
    'container-replicator', 'container-server', 'container-updater',
    'object-auditor', 'object-server', 'object-replicator', 'object-updater',
    'proxy-server', 'account-replicator', 'auth-server', 'account-reaper']
GRACEFUL_SHUTDOWN_SERVERS = ['account-server', 'container-server',
    'object-server', 'proxy-server', 'auth-server']
MAX_DESCRIPTORS = 32768
MAX_MEMORY = (1024 * 1024 * 1024) * 2 # 2 GB

_junk, server, command = sys.argv
if server == 'all':
    servers = ALL_SERVERS
else:
    if '-' not in server:
        server = '%s-server' % server
    servers = [server]
command = command.lower()

def pid_files(server):
    if os.path.exists('/var/run/swift/%s.pid' % server):
        pid_files = ['/var/run/swift/%s.pid' % server]
    else:
        pid_files = glob.glob('/var/run/swift/%s/*.pid' % server)
    for pid_file in pid_files:
        pid = int(open(pid_file).read().strip())
        yield pid_file, pid

def do_start(server, once=False):
    server_type = '-'.join(server.split('-')[:-1])

    for pid_file, pid in pid_files(server):
        if os.path.exists('/proc/%s' % pid):
            print "%s appears to already be running: %s" % (server, pid_file)
            return
        else:
            print "Removing stale pid file %s" % pid_file
            os.unlink(pid_file)

    try:
        resource.setrlimit(resource.RLIMIT_NOFILE,
                (MAX_DESCRIPTORS, MAX_DESCRIPTORS))
        resource.setrlimit(resource.RLIMIT_DATA,
                (MAX_MEMORY, MAX_MEMORY))
    except ValueError:
        print "Unable to increase file descriptor limit.  Running as non-root?"
    os.environ['PYTHON_EGG_CACHE'] = '/tmp'

    def write_pid_file(pid_file, pid):
        dir, file = os.path.split(pid_file)
        if not os.path.exists(dir):
            try:
                os.makedirs(dir)
            except OSError, err:
                if err.errno == errno.EACCES:
                    sys.exit('Unable to create %s.  Running as non-root?' % dir)
        fp = open(pid_file, 'w')
        fp.write('%d\n' % pid)
        fp.close()

    def launch(ini_file, pid_file):
        cmd = 'swift-%s' % server
        args = [server, ini_file]
        if once:
            print 'Running %s once' % server
            args.append('once')
        else:
            print 'Starting %s' % server

        pid = os.fork()
        if pid == 0:
            os.setsid()
            with open(os.devnull, 'r+b') as nullfile:
                for desc in (0, 1, 2): # close stdio
                    try:
                        os.dup2(nullfile.fileno(), desc)
                    except OSError:
                        pass
            try:
                if once:
                    os.execlp('swift-%s' % server, server,
                        ini_file, 'once')
                else:
                    os.execlp('swift-%s' % server, server, ini_file)
            except OSError:
                print 'unable to launch %s' % server
            sys.exit(0)
        else:
            write_pid_file(pid_file, pid)

    ini_file = '/etc/swift/%s-server.conf' % server_type
    if os.path.exists(ini_file):
        # single config file over-rides config dirs
        pid_file = '/var/run/swift/%s.pid' % server
        launch_args = [(ini_file, pid_file)]
    elif os.path.exists('/etc/swift/%s-server/' % server_type):
        # found config directory, searching for config file(s)
        launch_args = []
        for num, ini_file in enumerate(glob.glob('/etc/swift/%s-server/*.conf' \
                        % server_type)):
            pid_file = '/var/run/swift/%s/%d.pid' % (server, num)
            # start a server for each ini_file found
            launch_args.append((ini_file, pid_file))
    else:
        # maybe there's a config file(s) out there, but I couldn't find it!
        print 'Unable to locate config file for %s. %s does not exist?' % \
                    (server, ini_file)
        return

    # start all servers
    for ini_file, pid_file in launch_args:
        launch(ini_file, pid_file)

def do_stop(server, graceful=False):
    if graceful and server in GRACEFUL_SHUTDOWN_SERVERS:
        sig = signal.SIGHUP
    else:
        sig = signal.SIGTERM

    did_anything = False
    pfiles = pid_files(server)
    for pid_file, pid in pfiles:
        did_anything = True
        try:
            print 'Stopping %s  pid: %s  signal: %s' % (server, pid, sig)
            os.kill(pid, sig)
        except OSError:
            print "Process %d not running" % pid
        try:
            os.unlink(pid_file)
        except OSError:
            pass
    for pid_file, pid in pfiles:
        for _junk in xrange(150):  # 15 seconds
            if not os.path.exists('/proc/%s' % pid):
                break
            time.sleep(0.1)
        else:
            print 'Waited 15 seconds for pid %s (%s) to die; giving up' % \
                  (pid, pid_file)
    if not did_anything:
        print 'No %s running' % server

if command == 'start':
    for server in servers:
        do_start(server)

if command == 'stop':
    for server in servers:
        do_stop(server)

if command == 'shutdown':
    for server in servers:
        do_stop(server, graceful=True)
>>>>>>> b2e0b926

    return 1 if status else 0


if __name__ == "__main__":
    sys.exit(main())<|MERGE_RESOLUTION|>--- conflicted
+++ resolved
@@ -1,5 +1,5 @@
 #!/usr/bin/python
-# Copyright (c) 2010-2011 OpenStack, LLC.
+# Copyright (c) 2010 OpenStack, LLC.
 #
 # Licensed under the Apache License, Version 2.0 (the "License");
 # you may not use this file except in compliance with the License.
@@ -15,7 +15,6 @@
 # limitations under the License.
 
 import sys
-<<<<<<< HEAD
 from optparse import OptionParser
 
 from swift.common.manager import Server, Manager, UnknownCommandError
@@ -65,163 +64,6 @@
         parser.print_help()
         print 'ERROR: unknown command, %s' % command
         return 1
-=======
-import time
-
-ALL_SERVERS = ['account-auditor', 'account-server', 'container-auditor',
-    'container-replicator', 'container-server', 'container-updater',
-    'object-auditor', 'object-server', 'object-replicator', 'object-updater',
-    'proxy-server', 'account-replicator', 'auth-server', 'account-reaper']
-GRACEFUL_SHUTDOWN_SERVERS = ['account-server', 'container-server',
-    'object-server', 'proxy-server', 'auth-server']
-MAX_DESCRIPTORS = 32768
-MAX_MEMORY = (1024 * 1024 * 1024) * 2 # 2 GB
-
-_junk, server, command = sys.argv
-if server == 'all':
-    servers = ALL_SERVERS
-else:
-    if '-' not in server:
-        server = '%s-server' % server
-    servers = [server]
-command = command.lower()
-
-def pid_files(server):
-    if os.path.exists('/var/run/swift/%s.pid' % server):
-        pid_files = ['/var/run/swift/%s.pid' % server]
-    else:
-        pid_files = glob.glob('/var/run/swift/%s/*.pid' % server)
-    for pid_file in pid_files:
-        pid = int(open(pid_file).read().strip())
-        yield pid_file, pid
-
-def do_start(server, once=False):
-    server_type = '-'.join(server.split('-')[:-1])
-
-    for pid_file, pid in pid_files(server):
-        if os.path.exists('/proc/%s' % pid):
-            print "%s appears to already be running: %s" % (server, pid_file)
-            return
-        else:
-            print "Removing stale pid file %s" % pid_file
-            os.unlink(pid_file)
-
-    try:
-        resource.setrlimit(resource.RLIMIT_NOFILE,
-                (MAX_DESCRIPTORS, MAX_DESCRIPTORS))
-        resource.setrlimit(resource.RLIMIT_DATA,
-                (MAX_MEMORY, MAX_MEMORY))
-    except ValueError:
-        print "Unable to increase file descriptor limit.  Running as non-root?"
-    os.environ['PYTHON_EGG_CACHE'] = '/tmp'
-
-    def write_pid_file(pid_file, pid):
-        dir, file = os.path.split(pid_file)
-        if not os.path.exists(dir):
-            try:
-                os.makedirs(dir)
-            except OSError, err:
-                if err.errno == errno.EACCES:
-                    sys.exit('Unable to create %s.  Running as non-root?' % dir)
-        fp = open(pid_file, 'w')
-        fp.write('%d\n' % pid)
-        fp.close()
-
-    def launch(ini_file, pid_file):
-        cmd = 'swift-%s' % server
-        args = [server, ini_file]
-        if once:
-            print 'Running %s once' % server
-            args.append('once')
-        else:
-            print 'Starting %s' % server
-
-        pid = os.fork()
-        if pid == 0:
-            os.setsid()
-            with open(os.devnull, 'r+b') as nullfile:
-                for desc in (0, 1, 2): # close stdio
-                    try:
-                        os.dup2(nullfile.fileno(), desc)
-                    except OSError:
-                        pass
-            try:
-                if once:
-                    os.execlp('swift-%s' % server, server,
-                        ini_file, 'once')
-                else:
-                    os.execlp('swift-%s' % server, server, ini_file)
-            except OSError:
-                print 'unable to launch %s' % server
-            sys.exit(0)
-        else:
-            write_pid_file(pid_file, pid)
-
-    ini_file = '/etc/swift/%s-server.conf' % server_type
-    if os.path.exists(ini_file):
-        # single config file over-rides config dirs
-        pid_file = '/var/run/swift/%s.pid' % server
-        launch_args = [(ini_file, pid_file)]
-    elif os.path.exists('/etc/swift/%s-server/' % server_type):
-        # found config directory, searching for config file(s)
-        launch_args = []
-        for num, ini_file in enumerate(glob.glob('/etc/swift/%s-server/*.conf' \
-                        % server_type)):
-            pid_file = '/var/run/swift/%s/%d.pid' % (server, num)
-            # start a server for each ini_file found
-            launch_args.append((ini_file, pid_file))
-    else:
-        # maybe there's a config file(s) out there, but I couldn't find it!
-        print 'Unable to locate config file for %s. %s does not exist?' % \
-                    (server, ini_file)
-        return
-
-    # start all servers
-    for ini_file, pid_file in launch_args:
-        launch(ini_file, pid_file)
-
-def do_stop(server, graceful=False):
-    if graceful and server in GRACEFUL_SHUTDOWN_SERVERS:
-        sig = signal.SIGHUP
-    else:
-        sig = signal.SIGTERM
-
-    did_anything = False
-    pfiles = pid_files(server)
-    for pid_file, pid in pfiles:
-        did_anything = True
-        try:
-            print 'Stopping %s  pid: %s  signal: %s' % (server, pid, sig)
-            os.kill(pid, sig)
-        except OSError:
-            print "Process %d not running" % pid
-        try:
-            os.unlink(pid_file)
-        except OSError:
-            pass
-    for pid_file, pid in pfiles:
-        for _junk in xrange(150):  # 15 seconds
-            if not os.path.exists('/proc/%s' % pid):
-                break
-            time.sleep(0.1)
-        else:
-            print 'Waited 15 seconds for pid %s (%s) to die; giving up' % \
-                  (pid, pid_file)
-    if not did_anything:
-        print 'No %s running' % server
-
-if command == 'start':
-    for server in servers:
-        do_start(server)
-
-if command == 'stop':
-    for server in servers:
-        do_stop(server)
-
-if command == 'shutdown':
-    for server in servers:
-        do_stop(server, graceful=True)
->>>>>>> b2e0b926
 
     return 1 if status else 0
 
